package app

import (
	"context"
<<<<<<< HEAD
	"github.com/sirupsen/logrus"
	"google.golang.org/grpc"
	"hord/databases"
	pb "hord/proto/client"
	"net"
	"time"
=======
	"fmt"
	"net"
	"time"

	"github.com/madflojo/hord/databases"
	pb "github.com/madflojo/hord/proto/client"

	"github.com/sirupsen/logrus"
	"google.golang.org/grpc"
>>>>>>> 937c881c
)

// Errors to return to user
var (
	errKeyNotDefined    = fmt.Errorf("Key not defined")
	errFailedFetchData  = fmt.Errorf("Failed to fetch data")
	errFailedStoreData  = fmt.Errorf("Failed to store data")
	errFailedDeleteData = fmt.Errorf("Failed to delete data")
)

// Server is used to implement the client protobuf server interface
type Server struct{}

// Listen will start the grpc server listening on the defined port
func Listen() error {
	lis, err := net.Listen("tcp", Config.Listen+":"+Config.GRPCPort)
	if err != nil {
		return err
	}
	srv := grpc.NewServer()
	pb.RegisterHordServer(srv, &Server{})
	err = srv.Serve(lis)
	if err != nil {
		return err
	}
	return nil
}

// Get will retrieve requested information from the datastore and return it
func (s *Server) Get(ctx context.Context, msg *pb.GetRequest) (*pb.GetResponse, error) {
	// Define reply message
	r := &pb.GetResponse{
		Status: &pb.Status{
			Code:        0,
			Description: "Success",
		},
	}

	// Check key length
	if len(msg.Key) == 0 {
		log.Tracef("%s", errKeyNotDefined)
		r.Status.Code = 4
		r.Status.Description = fmt.Sprintf("%s", errKeyNotDefined)
		return r, nil
	}

	// Fetch data using key
	d, err := db.Get(msg.Key)
	if err != nil {
		log.WithFields(logrus.Fields{"key": msg.Key, "error": err}).Tracef("%s - %s", errFailedFetchData, err)
		r.Status.Code = 5
		r.Status.Description = fmt.Sprintf("%s", errFailedFetchData)
		return r, nil
	}

	// Return data to client
	r.Key = msg.Key
	r.Data = d.Data
	r.LastUpdated = d.LastUpdated
	return r, nil
}

// Set will take the supplied data and store it within the datastore returning success or failure
func (s *Server) Set(ctx context.Context, msg *pb.SetRequest) (*pb.SetResponse, error) {
	// Define reply message
	r := &pb.SetResponse{
		Status: &pb.Status{
			Code:        0,
			Description: "Success",
		},
	}

	// Check key length
	if len(msg.Key) == 0 {
		log.Tracef("%s", errKeyNotDefined)
		r.Status.Code = 4
		r.Status.Description = fmt.Sprintf("%s", errKeyNotDefined)
		return r, nil
	}

	// Create data item for insertion
	d := &databases.Data{}
	d.Data = msg.Data
	d.LastUpdated = time.Now().UnixNano()

	// Insert data into datastore
	err := db.Set(msg.Key, d)
	if err != nil {
		log.WithFields(logrus.Fields{"key": msg.Key, "error": err}).Tracef("%s for key - %s", errFailedStoreData, err)
		r.Status.Code = 5
		r.Status.Description = fmt.Sprintf("%s", errFailedStoreData)
		return r, nil
	}

	r.Key = msg.Key
	return r, nil
}

// Delete will remove the specified key from the datastore and return success or failure
func (s *Server) Delete(ctx context.Context, msg *pb.DeleteRequest) (*pb.DeleteResponse, error) {
	// Define reply message
	r := &pb.DeleteResponse{
		Status: &pb.Status{
			Code:        0,
			Description: "Success",
		},
	}

	// Check key length
	if len(msg.Key) == 0 {
		log.Tracef("%s", errKeyNotDefined)
		r.Status.Code = 4
		r.Status.Description = fmt.Sprintf("%s", errKeyNotDefined)
		return r, nil
	}

	// Delete data from datastore
	err := db.Delete(msg.Key)
	if err != nil {
		log.WithFields(logrus.Fields{"key": msg.Key, "error": err}).Tracef("%s for key - %s", errFailedDeleteData, err)
		r.Status.Code = 5
		r.Status.Description = fmt.Sprintf("%s", errFailedDeleteData)
		return r, nil
	}

	r.Key = msg.Key
	return r, nil
}<|MERGE_RESOLUTION|>--- conflicted
+++ resolved
@@ -2,24 +2,15 @@
 
 import (
 	"context"
-<<<<<<< HEAD
-	"github.com/sirupsen/logrus"
-	"google.golang.org/grpc"
-	"hord/databases"
-	pb "hord/proto/client"
-	"net"
-	"time"
-=======
 	"fmt"
 	"net"
 	"time"
 
-	"github.com/madflojo/hord/databases"
-	pb "github.com/madflojo/hord/proto/client"
+	"hord/databases"
+	pb "hord/proto/client"
 
 	"github.com/sirupsen/logrus"
 	"google.golang.org/grpc"
->>>>>>> 937c881c
 )
 
 // Errors to return to user
