package app

import (
	"context"
	"fmt"
	"net"
	"time"

	"github.com/madflojo/hord/databases"
	pb "github.com/madflojo/hord/proto/client"

	"github.com/sirupsen/logrus"
	"google.golang.org/grpc"
)

// Errors to return to user
var (
<<<<<<< HEAD
	keyNotDefined    = fmt.Errorf("Key not defined")
	failedFetchData  = fmt.Errorf("Failed to fetch data")
	failedStoreData  = fmt.Errorf("Failed to store data")
	failedDeleteData = fmt.Errorf("Failed to delete data")
=======
	errKeyNotDefined    = fmt.Errorf("Key not defined")
	errFailedFetchData  = fmt.Errorf("Failed to fetch data")
	errFailedStoreData  = fmt.Errorf("Failed to store data")
	errFailedDeleteData = fmt.Errorf("Failed to delete data")
>>>>>>> 6a0ff41e
)

// Server is used to implement the client protobuf server interface
type Server struct{}

// Listen will start the grpc server listening on the defined port
func Listen() error {
	lis, err := net.Listen("tcp", Config.Listen+":"+Config.GRPCPort)
	if err != nil {
		return err
	}
	srv := grpc.NewServer()
	pb.RegisterHordServer(srv, &Server{})
	err = srv.Serve(lis)
	if err != nil {
		return err
	}
	return nil
}

// Get will retrieve requested information from the datastore and return it
func (s *Server) Get(ctx context.Context, msg *pb.GetRequest) (*pb.GetResponse, error) {
	// Define reply message
	r := &pb.GetResponse{
		Status: &pb.Status{
			Code:        0,
			Description: "Success",
		},
	}

	// Check key length
	if len(msg.Key) == 0 {
		log.Tracef("%s", errKeyNotDefined)
		r.Status.Code = 4
		r.Status.Description = fmt.Sprintf("%s", errKeyNotDefined)
		return r, nil
	}

	// Fetch data using key
	d, err := db.Get(msg.Key)
	if err != nil {
		log.WithFields(logrus.Fields{"key": msg.Key, "error": err}).Tracef("%s - %s", errFailedFetchData, err)
		r.Status.Code = 5
		r.Status.Description = fmt.Sprintf("%s", errFailedFetchData)
		return r, nil
	}

	// Return data to client
	r.Key = msg.Key
	r.Data = d.Data
	r.LastUpdated = d.LastUpdated
	return r, nil
}

// Set will take the supplied data and store it within the datastore returning success or failure
func (s *Server) Set(ctx context.Context, msg *pb.SetRequest) (*pb.SetResponse, error) {
	// Define reply message
	r := &pb.SetResponse{
		Status: &pb.Status{
			Code:        0,
			Description: "Success",
		},
	}

	// Check key length
	if len(msg.Key) == 0 {
		log.Tracef("%s", errKeyNotDefined)
		r.Status.Code = 4
		r.Status.Description = fmt.Sprintf("%s", errKeyNotDefined)
		return r, nil
	}

	// Create data item for insertion
	d := &databases.Data{}
	d.Data = msg.Data
	d.LastUpdated = time.Now().UnixNano()

	// Insert data into datastore
	err := db.Set(msg.Key, d)
	if err != nil {
		log.WithFields(logrus.Fields{"key": msg.Key, "error": err}).Tracef("%s for key - %s", errFailedStoreData, err)
		r.Status.Code = 5
		r.Status.Description = fmt.Sprintf("%s", errFailedStoreData)
		return r, nil
	}

	r.Key = msg.Key
	return r, nil
}

// Delete will remove the specified key from the datastore and return success or failure
func (s *Server) Delete(ctx context.Context, msg *pb.DeleteRequest) (*pb.DeleteResponse, error) {
	// Define reply message
	r := &pb.DeleteResponse{
		Status: &pb.Status{
			Code:        0,
			Description: "Success",
		},
	}

	// Check key length
	if len(msg.Key) == 0 {
		log.Tracef("%s", errKeyNotDefined)
		r.Status.Code = 4
		r.Status.Description = fmt.Sprintf("%s", errKeyNotDefined)
		return r, nil
	}

	// Delete data from datastore
	err := db.Delete(msg.Key)
	if err != nil {
		log.WithFields(logrus.Fields{"key": msg.Key, "error": err}).Tracef("%s for key - %s", errFailedDeleteData, err)
		r.Status.Code = 5
		r.Status.Description = fmt.Sprintf("%s", errFailedDeleteData)
		return r, nil
	}

	r.Key = msg.Key
	return r, nil
}<|MERGE_RESOLUTION|>--- conflicted
+++ resolved
@@ -15,17 +15,10 @@
 
 // Errors to return to user
 var (
-<<<<<<< HEAD
-	keyNotDefined    = fmt.Errorf("Key not defined")
-	failedFetchData  = fmt.Errorf("Failed to fetch data")
-	failedStoreData  = fmt.Errorf("Failed to store data")
-	failedDeleteData = fmt.Errorf("Failed to delete data")
-=======
 	errKeyNotDefined    = fmt.Errorf("Key not defined")
 	errFailedFetchData  = fmt.Errorf("Failed to fetch data")
 	errFailedStoreData  = fmt.Errorf("Failed to store data")
 	errFailedDeleteData = fmt.Errorf("Failed to delete data")
->>>>>>> 6a0ff41e
 )
 
 // Server is used to implement the client protobuf server interface
